--- conflicted
+++ resolved
@@ -83,11 +83,7 @@
   int err = WSAStartup(wsa_ver, &unused);
   if (err) {
     pni_win32_error(io->error, "WSAStartup", WSAGetLastError());
-<<<<<<< HEAD
-    fprintf(stderr, "Can't load WinSock: %d\n", pn_error_text(io->error));
-=======
     fprintf(stderr, "Can't load WinSock: %s\n", pn_error_text(io->error));
->>>>>>> c5c1879f
   }
   io->iocp = pni_iocp();
 }
@@ -306,15 +302,11 @@
 }
 
 static inline pn_socket_t pni_create_socket() {
-<<<<<<< HEAD
-  return socket(AF_INET, SOCK_STREAM, getprotobyname("tcp")->p_proto);
-=======
   struct protoent * pe_tcp = getprotobyname("tcp");
   if (pe_tcp == NULL) {
     return -1;
   }
   return socket(AF_INET, SOCK_STREAM, pe_tcp->p_proto);
->>>>>>> c5c1879f
 }
 
 ssize_t pn_send(pn_io_t *io, pn_socket_t sockfd, const void *buf, size_t len) {
@@ -374,7 +366,6 @@
     io->iocp->selector = pni_selector_create(io->iocp);
   return io->iocp->selector;
 }
-<<<<<<< HEAD
 
 static void configure_pipe_socket(pn_io_t *io, pn_socket_t sock)
 {
@@ -386,19 +377,6 @@
 }
 
 
-=======
-
-static void configure_pipe_socket(pn_io_t *io, pn_socket_t sock)
-{
-  u_long v = 1;
-  ioctlsocket (sock, FIONBIO, &v);
-  ensure_unique(io, sock);
-  iocpdesc_t *iocpd = pni_iocpdesc_create(io->iocp, sock, false);
-  pni_iocpdesc_start(iocpd);
-}
-
-
->>>>>>> c5c1879f
 static int pni_socket_pair (pn_io_t *io, SOCKET sv[2]) {
   // no socketpair on windows.  provide pipe() semantics using sockets
   struct protoent * pe_tcp = getprotobyname("tcp");
