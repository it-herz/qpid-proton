#
# Licensed to the Apache Software Foundation (ASF) under one
# or more contributor license agreements.  See the NOTICE file
# distributed with this work for additional information
# regarding copyright ownership.  The ASF licenses this file
# to you under the Apache License, Version 2.0 (the
# "License"); you may not use this file except in compliance
# with the License.  You may obtain a copy of the License at
# 
#   http://www.apache.org/licenses/LICENSE-2.0
# 
# Unless required by applicable law or agreed to in writing,
# software distributed under the License is distributed on an
# "AS IS" BASIS, WITHOUT WARRANTIES OR CONDITIONS OF ANY
# KIND, either express or implied.  See the License for the
# specific language governing permissions and limitations
# under the License.
#

"""
Simple DOM for both SGML and XML documents.
"""

from __future__ import division
from __future__ import generators
from __future__ import nested_scopes
from __future__ import absolute_import

<<<<<<< HEAD
=======
import six
>>>>>>> 5d7a4586

class Container:

  def __init__(self):
    self.children = []

  def add(self, child):
    child.parent = self
    self.children.append(child)

  def extend(self, children):
    for child in children:
      child.parent = self
      self.children.append(child)

class Component:

  def __init__(self):
    self.parent = None

  def index(self):
    if self.parent:
      return self.parent.children.index(self)
    else:
      return 0

  def _line(self, file, line, column):
    self.file = file
    self.line = line
    self.column = column

class DispatchError(Exception):

  def __init__(self, scope, f):
    msg = "no such attribtue"

class Dispatcher:

  def is_type(self, type):
    cls = self
    while cls != None:
      if cls.type == type:
        return True
      cls = cls.base
    return False

  def dispatch(self, f, attrs = ""):
    cls = self
    while cls != None:
      if hasattr(f, cls.type):
        return getattr(f, cls.type)(self)
      else:
        cls = cls.base

    cls = self
    while cls != None:
      if attrs:
        sep = ", "
        if cls.base == None:
          sep += "or "
      else:
        sep = ""
      attrs += "%s'%s'" % (sep, cls.type)
      cls = cls.base

    raise AttributeError("'%s' object has no attribute %s" %
                         (f.__class__.__name__, attrs))

class Node(Container, Component, Dispatcher):

  type = "node"
  base = None

  def __init__(self):
    Container.__init__(self)
    Component.__init__(self)
    self.query = Query([self])

  def __getitem__(self, name):
    for nd in self.query[name]:
      return nd

  def text(self):
    from . import transforms
    return self.dispatch(transforms.Text())

  def tag(self, name, *attrs, **kwargs):
    t = Tag(name, *attrs, **kwargs)
    self.add(t)
    return t

  def data(self, s):
    d = Data(s)
    self.add(d)
    return d

  def entity(self, s):
    e = Entity(s)
    self.add(e)
    return e

class Tree(Node):

  type = "tree"
  base = Node

class Tag(Node):

  type = "tag"
  base = Node

  def __init__(self, _name, *attrs, **kwargs):
    Node.__init__(self)
    self.name = _name
    self.attrs = list(attrs)
    self.attrs.extend(kwargs.items())
    self.singleton = False

  def get_attr(self, name):
    for k, v in self.attrs:
      if name == k:
        return v

  def _idx(self, attr):
    idx = 0
    for k, v in self.attrs:
      if k == attr:
        return idx
      idx += 1
    return None

  def set_attr(self, name, value):
    idx = self._idx(name)
    if idx is None:
      self.attrs.append((name, value))
    else:
      self.attrs[idx] = (name, value)

  def dispatch(self, f):
    try:
      attr = "do_" + self.name
      method = getattr(f, attr)
    except AttributeError:
      return Dispatcher.dispatch(self, f, "'%s'" % attr)
    return method(self)

class Leaf(Component, Dispatcher):

  type = "leaf"
  base = None

  def __init__(self, data):
    assert isinstance(data, six.string_types)
    self.data = data

class Data(Leaf):
  type = "data"
  base = Leaf

class Entity(Leaf):
  type = "entity"
  base = Leaf

class Character(Leaf):
  type = "character"
  base = Leaf

class Comment(Leaf):
  type = "comment"
  base = Leaf

###################
## Query Classes ##
###########################################################################

class Adder:

  def __add__(self, other):
    return Sum(self, other)

class Sum(Adder):

  def __init__(self, left, right):
    self.left = left
    self.right = right

  def __iter__(self):
    for x in self.left:
      yield x
    for x in self.right:
      yield x

class View(Adder):

  def __init__(self, source):
    self.source = source

class Filter(View):

  def __init__(self, predicate, source):
    View.__init__(self, source)
    self.predicate = predicate

  def __iter__(self):
    for nd in self.source:
      if self.predicate(nd): yield nd

class Flatten(View):

  def __iter__(self):
    sources = [iter(self.source)]
    while sources:
      try:
        nd = next(sources[-1])
        if isinstance(nd, Tree):
          sources.append(iter(nd.children))
        else:
          yield nd
      except StopIteration:
        sources.pop()

class Children(View):

  def __iter__(self):
    for nd in self.source:
      for child in nd.children:
        yield child

class Attributes(View):

  def __iter__(self):
    for nd in self.source:
      for a in nd.attrs:
        yield a

class Values(View):

  def __iter__(self):
    for name, value in self.source:
      yield value

def flatten_path(path):
  if isinstance(path, six.string_types):
    for part in path.split("/"):
      yield part
  elif callable(path):
    yield path
  else:
    for p in path:
      for fp in flatten_path(p):
        yield fp

class Query(View):

  def __iter__(self):
    for nd in self.source:
      yield nd

  def __getitem__(self, path):
    query = self.source
    for p in flatten_path(path):
      if callable(p):
        select = Query
        pred = p
        source = query
      elif isinstance(p, six.string_types):
        if p[0] == "@":
          select = Values
          pred = lambda x, n=p[1:]: x[0] == n
          source = Attributes(query)
        elif p[0] == "#":
          select = Query
          pred = lambda x, t=p[1:]: x.is_type(t)
          source = Children(query)
        else:
          select = Query
          pred = lambda x, n=p: isinstance(x, Tag) and x.name == n
          source = Flatten(Children(query))
      else:
        raise ValueError(p)
      query = select(Filter(pred, source))

    return query<|MERGE_RESOLUTION|>--- conflicted
+++ resolved
@@ -26,10 +26,7 @@
 from __future__ import nested_scopes
 from __future__ import absolute_import
 
-<<<<<<< HEAD
-=======
 import six
->>>>>>> 5d7a4586
 
 class Container:
 
