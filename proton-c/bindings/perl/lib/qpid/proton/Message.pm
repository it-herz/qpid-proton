#
# Licensed to the Apache Software Foundation (ASF) under one
# or more contributor license agreements.  See the NOTICE file
# distributed with this work for additional information
# regarding copyright ownership.  The ASF licenses this file
# to you under the Apache License, Version 2.0 (the
# "License"); you may not use this file except in compliance
# with the License.  You may obtain a copy of the License at
#
#   http://www.apache.org/licenses/LICENSE-2.0
#
# Unless required by applicable law or agreed to in writing,
# software distributed under the License is distributed on an
# "AS IS" BASIS, WITHOUT WARRANTIES OR CONDITIONS OF ANY
# KIND, either express or implied.  See the License for the
# specific language governing permissions and limitations
# under the License.
#

package qpid::proton::Message;

our $DATA_FORMAT = $cproton_perl::PN_DATA;
our $TEXT_FORMAT = $cproton_perl::PN_TEXT;
our $AMQP_FORMAT = $cproton_perl::PN_AMQP;
our $JSON_FORMAT = $cproton_perl::PN_JSON;

sub new {
    my ($class) = @_;
    my ($self) = {};

    my $impl = cproton_perl::pn_message();
    $self->{_impl} = $impl;
    $self->{_properties} = {};
    $self->{_instructions} = {};
    $self->{_annotations} = {};
    $self->{_body} = undef;
    $self->{_body_type} = undef;

    bless $self, $class;
    return $self;
}

use overload fallback => 1,
    '""' => sub {
        my ($self) = @_;
        my $tmp = cproton_perl::pn_string("");
        cproton_perl::pn_inspect($self->{_impl}, $tmp);
        my $result = cproton_perl::pn_string_get($tmp);
        cproton_perl::pn_free($tmp);
        return $result;
};

sub DESTROY {
    my ($self) = @_;
    my $impl = $self->{_impl};

    cproton_perl::pn_message_free($impl);
}

sub get_impl {
    my ($self) = @_;
    my $impl = $self->{_impl};
    return $impl;
}

sub clear {
    my ($self) = @_;
    cproton__perl::pn_message_clear($self->{_impl});
    $self->{_body} = undef;
    $self->{_properties} = {};
    $self->{_instructions} = {};
    $self->{_annotations} = {};
}

sub errno {
    my ($self) = @_;
    return cproton_perl::pn_message_errno($self->{_impl});
}

sub error {
    my ($self) = @_;
    return cproton_perl::pn_message_error($self->{_impl});
}

sub set_durable {
    my ($self) = @_;
    cproton_perl::pn_message_set_durable($self->{_impl}, $_[1]);
}

sub get_durable {
    my ($self) = @_;
    return cproton_perl::pn_message_is_durable($self->{_impl});
}

sub set_priority {
    my ($self) = @_;
    cproton_perl::pn_message_set_priority($self->{_impl}, $_[1]);
}

sub get_priority {
    my ($self) = @_;
    return cproton_perl::pn_message_get_priority($self->{_impl});
}

sub set_ttl {
    my ($self) = @_;
    cproton_perl::pn_message_set_ttl($self->{_impl}, $_[1]);
}

sub get_ttl {
    my ($self) = @_;
    return cproton_perl::pn_message_get_ttl($self->{_impl});
}

sub set_first_acquirer {
    my ($self) = @_;
    cproton_perl::pn_message_set_first_acquirer($self->{_impl}, $_[1]);
}

sub get_first_acquirer {
    my ($self) = @_;
    return cproton_perl::pn_message_is_first_acquirer($self->{_impl});
}

sub set_delivery_count {
    my ($self) = @_;
    cproton_perl::pn_message_set_delivery_count($self->{_impl}, $_[1]);
}

sub get_delivery_count {
    my ($self) = @_;
    return cproton_perl::pn_message_get_delivery_count($self->{_impl});
}

sub set_id {
    my ($self) = @_;
    my $id = $_[1];

    die "Message id must be defined" if !defined($id);

    cproton_perl::pn_message_set_id($self->{_impl}, $id);
}

sub get_id {
    my ($self) = @_;
    my $id = cproton_perl::pn_message_get_id($self->{_impl});

    return $id;
}

sub set_user_id {
    my ($self) = @_;
    my $user_id = $_[1];

    die "User id must be defined" if !defined($user_id);

    cproton_perl::pn_message_set_user_id($self->{_impl}, $user_id);
}

sub get_user_id {
    my ($self) = @_;
    my $user_id = cproton_perl::pn_message_get_user_id($self->{_impl});

    return $user_id;
}

sub set_address {
    my ($self) = @_;
    cproton_perl::pn_message_set_address($self->{_impl}, $_[1]);
}

sub get_address {
    my ($self) = @_;
    return cproton_perl::pn_message_get_address($self->{_impl});
}

sub set_subject {
    my ($self) = @_;
    cproton_perl::pn_message_set_subject($self->{_impl}, $_[1]);
}

sub get_subject {
    my ($self) = @_;
    return cproton_perl::pn_message_get_subject($self->{_impl});
}

sub set_reply_to {
    my ($self) = @_;
    cproton_perl::pn_message_set_reply_to($self->{_impl}, $_[1]);
}

sub get_reply_to {
    my ($self) = @_;
    return cproton_perl::pn_message_get_reply_to($self->{_impl});
}

sub set_correlation_id {
    my ($self) = @_;
    cproton_perl::pn_message_set_correlation_id($self->{_impl}, $_[1]);
}

sub get_correlation_id {
    my ($self) = @_;
    return cproton_perl::pn_message_get_correlation_id($self->{_impl});
}

sub set_format {
    my ($self) = @_;
    my $format = $_[1];

    die "Format must be defined" if !defined($format);

    cproton_perl::pn_message_set_format($self->{_impl}, $format);
}

sub get_format {
    my ($self) = @_;
    return cproton_perl::pn_message_get_format($self->{_impl});
}

sub set_content_type {
    my ($self) = @_;
    cproton_perl::pn_message_set_content_type($self->{_impl}, $_[1]);
}

sub get_content_type {
    my ($self) = @_;
    return cproton_perl::pn_message_get_content_type($self->{_impl});
}

sub set_content {
    my ($self) = @_;
    my $content = $_[1];

    cproton_perl::pn_message_load($self->{_impl}, $content);
}

sub get_content {
    my ($self) = @_;
    my $content = cproton_perl::pn_message_save($self->{_impl}, 1024);

    return cproton_perl::pn_message_save($self->{_impl}, 1024);
}

sub set_content_encoding {
    my ($self) = @_;
    cproton_perl::pn_message_set_content_encoding($self->{_impl}, $_[1]);
}

sub get_content_encoding {
    my ($self) = @_;
    return cproton_perl::pn_message_get_content_encoding($self->{_impl});
}

sub set_expiry_time {
    my ($self) = @_;
    my $expiry_time = $_[1];

    die "Expiry time must be defined" if !defined($expiry_time);

    $expiry_time = int($expiry_time);

    die "Expiry time must be non-negative" if $expiry_time < 0;

    cproton_perl::pn_message_set_expiry_time($self->{_impl}, $expiry_time);
}

sub get_expiry_time {
    my ($self) = @_;
    return cproton_perl::pn_message_get_expiry_time($self->{_impl});
}

sub set_creation_time {
    my ($self) = @_;
    my $creation_time = $_[1];

    die "Creation time must be defined" if !defined($creation_time);

    $creation_time = int($creation_time);

    die "Creation time must be non-negative" if $creation_time < 0;

    cproton_perl::pn_message_set_creation_time($self->{_impl}, $creation_time);
}

sub get_creation_time {
    my ($self) = @_;
    return cproton_perl::pn_message_get_creation_time($self->{_impl});
}

sub set_group_id {
    my ($self) = @_;
    cproton_perl::pn_message_set_group_id($self->{_impl}, $_[1]);
}

sub get_group_id {
    my ($self) = @_;
    return cproton_perl::pn_message_get_group_id($self->{_impl});
}

sub set_group_sequence {
    my ($self) = @_;
    my $group_sequence = $_[1];

    die "Group sequence must be defined" if !defined($group_sequence);

    cproton_perl::pn_message_set_group_sequence($self->{_impl}, int($_[1]));
}

sub get_group_sequence {
    my ($self) = @_;
    return cproton_perl::pn_message_get_group_sequence($self->{_impl});
}

sub set_reply_to_group_id {
    my ($self) = @_;
    cproton_perl::pn_message_set_reply_to_group_id($self->{_impl}, $_[1]);
}

sub get_reply_to_group_id {
    my ($self) = @_;
    return cproton_perl::pn_message_get_reply_to_group_id($self->{_impl});
}

=pod

=head2 PROPERTIES

Allows for accessing and updating the set of properties associated with the
message.

=over

=item my $props = $msg->get_properties;

=item $msg->set_properties( [VAL] );

=item my $value = $msg->get_property( [KEY] );

=item $msg->set_propert( [KEY], [VALUE] );

=back

=cut

sub get_properties {
    my ($self) = @_;

    return $self->{_properties};
}

sub set_properties {
    my ($self) = @_;
    my ($properties) = $_[1];

    $self->{_properties} = $properties;
}

sub get_property {
    my ($self) = @_;
    my $name = $_[1];
    my $properties = $self->{_properties};

    return $properties{$name};
}

sub set_property {
    my ($self) = @_;
    my $name = $_[1];
    my $value = $_[2];
    my $properties = $self->{_properties};

    $properties->{"$name"} = $value;
}

=pod

=head2 ANNOTATIONS

Allows for accessing and updatin ghte set of annotations associated with the
message.

=over

=item my $annotations = $msg->get_annotations;

=item $msg->get_annotations->{ [KEY] } = [VALUE];

=item $msg->set_annotations( [VALUE ]);

=back

=cut

sub get_annotations {
    my ($self) = @_;
    return $self->{_annotations};
}

sub set_annotations {
    my ($self) = @_;
    my $annotations = $_[1];

    $self->{_annotations} = $annotations;
}

=pod

=cut

sub get_instructions {
    my ($self) = @_;
    return $self->{_instructions};
}

sub set_instructions {
    my ($self) = @_;
    my $instructions = $_[1];

    $self->{_instructions} = $instructions;
}

=pod

=head2 BODY

The body of the message. When setting the body value a type must be specified,
such as I<qpid::proton::INT>. If unspecified, the body type will default to
B<qpid::proton::STRING>.

=over

=item $msg->set_body( [VALUE], [TYPE] );

=item $msg->get_body();

=item $msg->get_body_type();

=back

=cut

sub set_body {
    my ($self) = @_;
    my $body = $_[1];
    my $body_type = $_[2] || undef;

    # if no body type was defined, then attempt to infer what it should
    # be, which is going to be a best guess
    if (!defined($body_type)) {
<<<<<<< HEAD
        if (qpid::proton::is_num($body)) {
=======
        if (qpid::proton::utils::is_num($body)) {
>>>>>>> 1781b4e9
            if (qpid::proton::is_float($body)) {
                $body_type = qpid::proton::FLOAT;
            } else {
                $body_type = qpid::proton::INT;
            }
        } elsif (!defined($body)) {
            $body_type =  qpid::proton::NULL;
        } elsif ($body eq '') {
            $body_type =  qpid::proton::STRING;
        } elsif (ref($body) eq 'HASH') {
            $body_type =  qpid::proton::MAP;
        } elsif (ref($body) eq 'ARRAY') {
            $body_type =  qpid::proton::LIST;
        } else {
            $body_type =  qpid::proton::STRING;
        }
    }

    $self->{_body} = $body;
    $self->{_body_type} = $body_type;
}

sub get_body {
    my ($self) = @_;
    my $body = $self->{_body};

    return $body;
}

sub get_body_type {
    my ($self) = @_;

    return $self->{_body_type};
}

sub preencode() {
    my ($self) = @_;
    my $impl = $self->{_impl};
    my $my_body = $self->{_body};
    my $body_type = $self->{_body_type};
    my $body = new qpid::proton::Data(cproton_perl::pn_message_body($impl));

    $body->clear();
    $body_type->put($body, $my_body) if(defined($my_body) && $body_type);

    my $my_props = $self->{_properties};
    my $props = new qpid::proton::Data(cproton_perl::pn_message_properties($impl));
    $props->clear();
    qpid::proton::MAP->put($props, $my_props) if $my_props;

    my $my_insts = $self->{_instructions};
    my $insts = new qpid::proton::Data(cproton_perl::pn_message_instructions($impl));
    $insts->clear;
    qpid::proton::MAP->put($insts, $my_insts) if $my_insts;

    my $my_annots = $self->{_annotations};
    my $annotations = new qpid::proton::Data(cproton_perl::pn_message_annotations($impl));
    $annotations->clear();
    qpid::proton::MAP->put($annotations, $my_annots);
}

sub postdecode() {
    my ($self) = @_;
    my $impl = $self->{_impl};

    $self->{_body} = undef;
    $self->{_body_type} = undef;
    my $body = new qpid::proton::Data(cproton_perl::pn_message_body($impl));
    if ($body->next()) {
        $self->{_body_type} = $body->get_type();
        $self->{_body} = $body->get_type()->get($body);
    }

    my $props = new qpid::proton::Data(cproton_perl::pn_message_properties($impl));
    $props->rewind;
    if ($props->next) {
        my $properties = $props->get_type->get($props);
        $self->{_properties} = $props->get_type->get($props);
    }

    my $insts = new qpid::proton::Data(cproton_perl::pn_message_instructions($impl));
    $insts->rewind;
    if ($insts->next) {
        $self->{_instructions} = $insts->get_type->get($insts);
    }

    my $annotations = new qpid::proton::Data(cproton_perl::pn_message_annotations($impl));
    $annotations->rewind;
    if ($annotations->next) {
        my $annots = $annotations->get_type->get($annotations);
        $self->{_annotations} = $annots;
    } else {
        $self->{_annotations} = {};
    }
}

1;
<|MERGE_RESOLUTION|>--- conflicted
+++ resolved
@@ -448,11 +448,7 @@
     # if no body type was defined, then attempt to infer what it should
     # be, which is going to be a best guess
     if (!defined($body_type)) {
-<<<<<<< HEAD
-        if (qpid::proton::is_num($body)) {
-=======
         if (qpid::proton::utils::is_num($body)) {
->>>>>>> 1781b4e9
             if (qpid::proton::is_float($body)) {
                 $body_type = qpid::proton::FLOAT;
             } else {
